# Copyright (c) 2025 Bytedance Ltd. and/or its affiliates
# SPDX-License-Identifier: MIT

from pathlib import Path
from typing import Any, Dict
import os
import httpx

from langchain_core.language_models import BaseChatModel
from langchain_openai import ChatOpenAI, AzureChatOpenAI
from langchain_deepseek import ChatDeepSeek
from langchain_google_genai import ChatGoogleGenerativeAI
from typing import get_args

from src.config import load_yaml_config
from src.config.agents import LLMType

# Cache for LLM instances
<<<<<<< HEAD
_llm_cache: dict[LLMType, ChatOpenAI | ChatGoogleGenerativeAI] = {}
=======
_llm_cache: dict[LLMType, BaseChatModel] = {}
>>>>>>> ae30517f


def _get_config_file_path() -> str:
    """Get the path to the configuration file."""
    return str((Path(__file__).parent.parent.parent / "conf.yaml").resolve())


def _get_llm_type_config_keys() -> dict[str, str]:
    """Get mapping of LLM types to their configuration keys."""
    return {
        "reasoning": "REASONING_MODEL",
        "basic": "BASIC_MODEL",
        "vision": "VISION_MODEL",
    }


def _get_env_llm_conf(llm_type: str) -> Dict[str, Any]:
    """
    Get LLM configuration from environment variables.
    Environment variables should follow the format: {LLM_TYPE}__{KEY}
    e.g., BASIC_MODEL__api_key, BASIC_MODEL__base_url
    """
    prefix = f"{llm_type.upper()}_MODEL__"
    conf = {}
    for key, value in os.environ.items():
        if key.startswith(prefix):
            conf_key = key[len(prefix) :].lower()
            conf[conf_key] = value
    return conf


<<<<<<< HEAD
def _create_llm_use_conf(
    llm_type: LLMType, conf: Dict[str, Any]
) -> ChatOpenAI | ChatDeepSeek | ChatGoogleGenerativeAI:
=======
def _create_llm_use_conf(llm_type: LLMType, conf: Dict[str, Any]) -> BaseChatModel:
>>>>>>> ae30517f
    """Create LLM instance using configuration."""
    llm_type_config_keys = _get_llm_type_config_keys()
    config_key = llm_type_config_keys.get(llm_type)

    if not config_key:
        raise ValueError(f"Unknown LLM type: {llm_type}")

    llm_conf = conf.get(config_key, {})
    if not isinstance(llm_conf, dict):
        raise ValueError(f"Invalid LLM configuration for {llm_type}: {llm_conf}")

    # Get configuration from environment variables
    env_conf = _get_env_llm_conf(llm_type)

    # Merge configurations, with environment variables taking precedence
    merged_conf = {**llm_conf, **env_conf}

    if not merged_conf:
        raise ValueError(f"No configuration found for LLM type: {llm_type}")

<<<<<<< HEAD
    # Check if this is a Gemini model
    model_name = merged_conf.get("model", "")
    is_gemini = model_name.startswith("gemini")

    if is_gemini:
        # For Gemini, use google_api_key instead of api_key
        google_api_key = merged_conf.pop("api_key", None)
        if google_api_key:
            merged_conf["google_api_key"] = google_api_key
        # Remove base_url as Gemini doesn't use it
        merged_conf.pop("base_url", None)
        return ChatGoogleGenerativeAI(**merged_conf)
    
=======
    # Add max_retries to handle rate limit errors
    if "max_retries" not in merged_conf:
        merged_conf["max_retries"] = 3

>>>>>>> ae30517f
    if llm_type == "reasoning":
        merged_conf["api_base"] = merged_conf.pop("base_url", None)

    # Handle SSL verification settings
    verify_ssl = merged_conf.pop("verify_ssl", True)

    # Create custom HTTP client if SSL verification is disabled
    if not verify_ssl:
        http_client = httpx.Client(verify=False)
        http_async_client = httpx.AsyncClient(verify=False)
        merged_conf["http_client"] = http_client
        merged_conf["http_async_client"] = http_async_client

    if "azure_endpoint" in merged_conf or os.getenv("AZURE_OPENAI_ENDPOINT"):
        return AzureChatOpenAI(**merged_conf)
    if llm_type == "reasoning":
        return ChatDeepSeek(**merged_conf)
    else:
        return ChatOpenAI(**merged_conf)


def get_llm_by_type(
    llm_type: LLMType,
<<<<<<< HEAD
) -> ChatOpenAI | ChatDeepSeek | ChatGoogleGenerativeAI:
=======
) -> BaseChatModel:
>>>>>>> ae30517f
    """
    Get LLM instance by type. Returns cached instance if available.
    """
    if llm_type in _llm_cache:
        return _llm_cache[llm_type]

    conf = load_yaml_config(_get_config_file_path())
    llm = _create_llm_use_conf(llm_type, conf)
    _llm_cache[llm_type] = llm
    return llm


def get_configured_llm_models() -> dict[str, list[str]]:
    """
    Get all configured LLM models grouped by type.

    Returns:
        Dictionary mapping LLM type to list of configured model names.
    """
    try:
        conf = load_yaml_config(_get_config_file_path())
        llm_type_config_keys = _get_llm_type_config_keys()

        configured_models: dict[str, list[str]] = {}

        for llm_type in get_args(LLMType):
            # Get configuration from YAML file
            config_key = llm_type_config_keys.get(llm_type, "")
            yaml_conf = conf.get(config_key, {}) if config_key else {}

            # Get configuration from environment variables
            env_conf = _get_env_llm_conf(llm_type)

            # Merge configurations, with environment variables taking precedence
            merged_conf = {**yaml_conf, **env_conf}

            # Check if model is configured
            model_name = merged_conf.get("model")
            if model_name:
                configured_models.setdefault(llm_type, []).append(model_name)

        return configured_models

    except Exception as e:
        # Log error and return empty dict to avoid breaking the application
        print(f"Warning: Failed to load LLM configuration: {e}")
        return {}


# In the future, we will use reasoning_llm and vl_llm for different purposes
# reasoning_llm = get_llm_by_type("reasoning")
# vl_llm = get_llm_by_type("vision")<|MERGE_RESOLUTION|>--- conflicted
+++ resolved
@@ -16,11 +16,7 @@
 from src.config.agents import LLMType
 
 # Cache for LLM instances
-<<<<<<< HEAD
-_llm_cache: dict[LLMType, ChatOpenAI | ChatGoogleGenerativeAI] = {}
-=======
 _llm_cache: dict[LLMType, BaseChatModel] = {}
->>>>>>> ae30517f
 
 
 def _get_config_file_path() -> str:
@@ -52,13 +48,7 @@
     return conf
 
 
-<<<<<<< HEAD
-def _create_llm_use_conf(
-    llm_type: LLMType, conf: Dict[str, Any]
-) -> ChatOpenAI | ChatDeepSeek | ChatGoogleGenerativeAI:
-=======
 def _create_llm_use_conf(llm_type: LLMType, conf: Dict[str, Any]) -> BaseChatModel:
->>>>>>> ae30517f
     """Create LLM instance using configuration."""
     llm_type_config_keys = _get_llm_type_config_keys()
     config_key = llm_type_config_keys.get(llm_type)
@@ -79,7 +69,6 @@
     if not merged_conf:
         raise ValueError(f"No configuration found for LLM type: {llm_type}")
 
-<<<<<<< HEAD
     # Check if this is a Gemini model
     model_name = merged_conf.get("model", "")
     is_gemini = model_name.startswith("gemini")
@@ -93,12 +82,10 @@
         merged_conf.pop("base_url", None)
         return ChatGoogleGenerativeAI(**merged_conf)
     
-=======
     # Add max_retries to handle rate limit errors
     if "max_retries" not in merged_conf:
         merged_conf["max_retries"] = 3
 
->>>>>>> ae30517f
     if llm_type == "reasoning":
         merged_conf["api_base"] = merged_conf.pop("base_url", None)
 
@@ -122,11 +109,7 @@
 
 def get_llm_by_type(
     llm_type: LLMType,
-<<<<<<< HEAD
-) -> ChatOpenAI | ChatDeepSeek | ChatGoogleGenerativeAI:
-=======
 ) -> BaseChatModel:
->>>>>>> ae30517f
     """
     Get LLM instance by type. Returns cached instance if available.
     """
